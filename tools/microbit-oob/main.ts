--- conflicted
+++ resolved
@@ -240,15 +240,8 @@
             IconNames.Heart + pkt.eventCode - jacdac.AccelerometerEvent.TiltUp,
             0
         )
-<<<<<<< HEAD
     } /* else if (serviceClass === jacdac.SRV_JOYSTICK &&
         pkt.eventCode === jacdac.JoystickEvent.ButtonsChanged) {
-=======
-    } else if (
-        serviceClass === jacdac.SRV_JOYSTICK &&
-        pkt.eventCode === jacdac.JoystickEvent.ButtonsChanged
-    ) {
->>>>>>> 099ccc2d
         const which = pkt.jdunpack<jacdac.JoystickButtons[]>("u32")[0]
         switch (which) {
             case jacdac.JoystickButtons.Left:
