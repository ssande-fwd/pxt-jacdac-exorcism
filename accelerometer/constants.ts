namespace jacdac {
    // Service: Accelerometer
    export const SRV_ACCELEROMETER = 0x1f140409
    export const enum AccelerometerReg {
        /**
         * Indicates the current forces acting on accelerometer.
         *
         * ```
         * const [x, y, z] = jdunpack<[number, number, number]>(buf, "i6.10 i6.10 i6.10")
         * ```
         */
        Forces = 0x101,
    }
}

<<<<<<< HEAD
    export const enum AccelerometerEvent {
        /**
         * Emitted when accelerometer is tilted in the given direction.
         */
        //% block="tilt up"
        TiltUp = 0x1,

        /**
         * Emitted when accelerometer is tilted in the given direction.
         */
        //% block="tilt down"
        TiltDown = 0x2,

        /**
         * Emitted when accelerometer is tilted in the given direction.
         */
        //% block="tilt left"
        TiltLeft = 0x3,

        /**
         * Emitted when accelerometer is tilted in the given direction.
         */
        //% block="tilt right"
        TiltRight = 0x4,

        /**
         * Emitted when accelerometer is laying flat in the given direction.
         */
        //% block="face up"
        FaceUp = 0x5,

        /**
         * Emitted when accelerometer is laying flat in the given direction.
         */
        //% block="face down"
        FaceDown = 0x6,

        /**
         * Emitted when total force acting on accelerometer is much less than 1g.
         */
        //% block="freefall"
        Freefall = 0x7,

        /**
         * Emitted when forces change violently a few times.
         */
        //% block="shake"
        Shake = 0xb,

        /**
         * Emitted when force in any direction exceeds given threshold.
         */
        //% block="force 2g"
        Force_2g = 0xc,

        /**
         * Emitted when force in any direction exceeds given threshold.
         */
        //% block="force 3g"
        Force_3g = 0x8,

        /**
         * Emitted when force in any direction exceeds given threshold.
         */
        //% block="force 6g"
        Force_6g = 0x9,

        /**
         * Emitted when force in any direction exceeds given threshold.
         */
        //% block="force 8g"
        Force_8g = 0xa,
    }
=======
const enum AccelerometerEvent {
    /**
     * Emitted when accelerometer is tilted in the given direction.
     */
    TiltUp = 0x1,

    /**
     * Emitted when accelerometer is tilted in the given direction.
     */
    TiltDown = 0x2,

    /**
     * Emitted when accelerometer is tilted in the given direction.
     */
    TiltLeft = 0x3,

    /**
     * Emitted when accelerometer is tilted in the given direction.
     */
    TiltRight = 0x4,

    /**
     * Emitted when accelerometer is laying flat in the given direction.
     */
    FaceUp = 0x5,

    /**
     * Emitted when accelerometer is laying flat in the given direction.
     */
    FaceDown = 0x6,

    /**
     * Emitted when total force acting on accelerometer is much less than 1g.
     */
    Freefall = 0x7,

    /**
     * Emitted when forces change violently a few times.
     */
    Shake = 0xb,

    /**
     * Emitted when force in any direction exceeds given threshold.
     */
    Force_2g = 0xc,

    /**
     * Emitted when force in any direction exceeds given threshold.
     */
    Force_3g = 0x8,

    /**
     * Emitted when force in any direction exceeds given threshold.
     */
    Force_6g = 0x9,
>>>>>>> 6f57f0fa

    /**
     * Emitted when force in any direction exceeds given threshold.
     */
    Force_8g = 0xa,
}<|MERGE_RESOLUTION|>--- conflicted
+++ resolved
@@ -13,81 +13,6 @@
     }
 }
 
-<<<<<<< HEAD
-    export const enum AccelerometerEvent {
-        /**
-         * Emitted when accelerometer is tilted in the given direction.
-         */
-        //% block="tilt up"
-        TiltUp = 0x1,
-
-        /**
-         * Emitted when accelerometer is tilted in the given direction.
-         */
-        //% block="tilt down"
-        TiltDown = 0x2,
-
-        /**
-         * Emitted when accelerometer is tilted in the given direction.
-         */
-        //% block="tilt left"
-        TiltLeft = 0x3,
-
-        /**
-         * Emitted when accelerometer is tilted in the given direction.
-         */
-        //% block="tilt right"
-        TiltRight = 0x4,
-
-        /**
-         * Emitted when accelerometer is laying flat in the given direction.
-         */
-        //% block="face up"
-        FaceUp = 0x5,
-
-        /**
-         * Emitted when accelerometer is laying flat in the given direction.
-         */
-        //% block="face down"
-        FaceDown = 0x6,
-
-        /**
-         * Emitted when total force acting on accelerometer is much less than 1g.
-         */
-        //% block="freefall"
-        Freefall = 0x7,
-
-        /**
-         * Emitted when forces change violently a few times.
-         */
-        //% block="shake"
-        Shake = 0xb,
-
-        /**
-         * Emitted when force in any direction exceeds given threshold.
-         */
-        //% block="force 2g"
-        Force_2g = 0xc,
-
-        /**
-         * Emitted when force in any direction exceeds given threshold.
-         */
-        //% block="force 3g"
-        Force_3g = 0x8,
-
-        /**
-         * Emitted when force in any direction exceeds given threshold.
-         */
-        //% block="force 6g"
-        Force_6g = 0x9,
-
-        /**
-         * Emitted when force in any direction exceeds given threshold.
-         */
-        //% block="force 8g"
-        Force_8g = 0xa,
-    }
-=======
 const enum AccelerometerEvent {
     /**
      * Emitted when accelerometer is tilted in the given direction.
@@ -143,7 +68,6 @@
      * Emitted when force in any direction exceeds given threshold.
      */
     Force_6g = 0x9,
->>>>>>> 6f57f0fa
 
     /**
      * Emitted when force in any direction exceeds given threshold.
